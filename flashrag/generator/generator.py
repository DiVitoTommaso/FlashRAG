from typing import List
from copy import deepcopy
import warnings
from tqdm import tqdm
from tqdm.auto import trange
import numpy as np
from transformers import (
    AutoTokenizer,
    AutoModelForCausalLM,
    T5ForConditionalGeneration,
    BartForConditionalGeneration,
    AutoConfig,
)
from flashrag.generator.utils import resolve_max_tokens


class BaseGenerator:
    """`BaseGenerator` is a base object of Generator model."""

    def __init__(self, config):
<<<<<<< HEAD
        self._config = config
        self.update_config()

    @property
    def config(self):
        return self._config

    @config.setter
    def config(self, config_data):
        self._config = config_data
        self.update_config()
    
    def update_config(self):
        self.update_base_setting()
        self.update_additional_setting()
    def update_base_setting(self):
        self.model_name = self._config["generator_model"]
        self.model_path = self._config["generator_model_path"]

        self.max_input_len = self._config["generator_max_input_len"]
        self.batch_size = self._config["generator_batch_size"]
        self.device = self._config["device"]
        self.gpu_num = torch.cuda.device_count()
        self.generation_params = self._config["generation_params"]
    
    def update_additional_setting(self):
        pass
=======
        self.model_name = config["generator_model"]
        self.model_path = config["generator_model_path"]

        self.max_input_len = config["generator_max_input_len"]
        self.batch_size = config["generator_batch_size"]
        self.device = config["device"]
        self.gpu_num = config['gpu_num']
        self.config = config
        self.generation_params = config["generation_params"]
>>>>>>> 309c7b2e

    def generate(self, input_list: list) -> List[str]:
        """Get responses from the generater.

        Args:
            input_list: it contains input texts, each item represents a sample.

        Returns:
            list: contains generator's response of each input sample.
        """
        pass


class EncoderDecoderGenerator(BaseGenerator):
    """Class for encoder-decoder model"""

    def __init__(self, config):
        super().__init__(config)
        model_config = AutoConfig.from_pretrained(self.model_path)
        arch = model_config.architectures[0].lower()
        if "t5" in arch or 'fusionindecoder' in arch:
            if self.fid:
                from flashrag.generator.fid import FiDT5
                self.model = FiDT5.from_pretrained(self.model_path)
            else:
                self.model = T5ForConditionalGeneration.from_pretrained(self.model_path)
        else:
            if self.fid:
                assert False, "FiD only support T5"
            self.model = BartForConditionalGeneration.from_pretrained(self.model_path)
        self.model.cuda()
        self.model.eval()
        self.tokenizer = AutoTokenizer.from_pretrained(self.model_path)
    def update_additional_setting(self):
        self.fid = self._config["use_fid"]

    def encode_passages(self, batch_text_passages: List[List[str]]):
        import torch
        # need size: [batch_size, passage_num, passage_len]
        passage_ids, passage_masks = [], []
        for text_passages in batch_text_passages:
            p = self.tokenizer(
                text_passages,
                max_length=self.max_input_len,
                padding='max_length',
                truncation=True,
                return_tensors='pt'
            )
            passage_ids.append(p['input_ids'][None])
            passage_masks.append(p['attention_mask'][None])

        passage_ids = torch.cat(passage_ids, dim=0)
        passage_masks = torch.cat(passage_masks, dim=0)
        return passage_ids, passage_masks.bool()

    def generate(self, input_list: List, batch_size=None, **params):
        if isinstance(input_list, str):
            input_list = [input_list]
        if batch_size is None:
            batch_size = self.batch_size

        generation_params = deepcopy(self.generation_params)
        generation_params.update(params)

        # deal stop params
        stop_sym = None
        if "stop" in generation_params:
            from flashrag.generator.stop_word_criteria import StopWordCriteria

            stop_sym = generation_params.pop("stop")
            stopping_criteria = [
                StopWordCriteria(
                    tokenizer=self.tokenizer,
                    prompts=input_list,
                    stop_words=stop_sym,
                )
            ]
            generation_params["stopping_criteria"] = stopping_criteria

        generation_params = resolve_max_tokens(params, generation_params, prioritize_new_tokens=True)

        responses = []
        for idx in trange(0, len(input_list), batch_size, desc="Generation process: "):
            batched_prompts = input_list[idx : idx + batch_size]
            if self.fid:
                # assume each input in input_list is a list, contains K string
                input_ids, attention_mask = self.encode_passages(batched_prompts)
                inputs = {
                    "input_ids": input_ids.to(self.device),
                    "attention_mask": attention_mask.to(self.device),
                }
            else:
                inputs = self.tokenizer(
                    batched_prompts,
                    return_tensors="pt",
                    padding=True,
                    truncation=True,
                    max_length=self.max_input_len,
                ).to(self.device)

            # TODO: multi-gpu inference
            import torch
            with torch.inference_mode():
                if self.fid:
                    if 'max_new_tokens' in generation_params:
                        max_new_tokens = generation_params.pop('max_new_tokens')
                    else:
                        max_new_tokens = 32

                    outputs = self.model.generate(**inputs, max_new_tokens=max_new_tokens, pad_token_id=self.tokenizer.pad_token_id, decoder_start_token_id=self.tokenizer.pad_token_id)
                else:
                    outputs = self.model.generate(**inputs, **generation_params)
            outputs = self.tokenizer.batch_decode(
                outputs,
                skip_special_tokens=True,
                clean_up_tokenization_spaces=False,
            )

            responses += outputs

        return responses


class VLLMGenerator(BaseGenerator):
    """Class for decoder-only generator, based on vllm."""

    def __init__(self, config):
        super().__init__(config)
        
        from vllm import LLM
<<<<<<< HEAD
        if self.use_lora:
            self.model = LLM(
                self.model_path,
                tensor_parallel_size = self.tensor_parallel_size,
                gpu_memory_utilization = self.gpu_memory_utilization,
                enable_lora = True,
                max_lora_rank = 64,
                max_logprobs = 32016,
                max_model_len = self.max_model_len
=======
        if "gpu_memory_utilization" not in config:
            gpu_memory_utilization = 0.85
        else:
            gpu_memory_utilization = config["gpu_memory_utilization"]
        if self.gpu_num != 1 and self.gpu_num % 2 != 0:
            tensor_parallel_size = self.gpu_num - 1
        else:
            tensor_parallel_size = self.gpu_num

        self.lora_path = None if "generator_lora_path" not in config else config["generator_lora_path"]
        self.use_lora = False
        if self.lora_path is not None:
            self.use_lora = True
        if self.use_lora:
            self.model = LLM(
                self.model_path,
                tensor_parallel_size=tensor_parallel_size,
                gpu_memory_utilization=gpu_memory_utilization,
                enable_lora=True,
                max_lora_rank=64,
                max_logprobs=130000,
>>>>>>> 309c7b2e
            )
        else:
            self.model = LLM(
                self.model_path,
<<<<<<< HEAD
                tensor_parallel_size = self.tensor_parallel_size,
                gpu_memory_utilization = self.gpu_memory_utilization,
                max_logprobs = 32016,
                max_model_len = self.max_model_len
=======
                tensor_parallel_size=tensor_parallel_size,
                gpu_memory_utilization=gpu_memory_utilization,
                max_logprobs=130000,
>>>>>>> 309c7b2e
            )
        self.tokenizer = AutoTokenizer.from_pretrained(self.model_path, trust_remote_code=True)
    def update_additional_setting(self):
        if "gpu_memory_utilization" not in self._config:
            self.gpu_memory_utilization = 0.85
        else:
            self.gpu_memory_utilization = self._config["gpu_memory_utilization"]
        if self.gpu_num != 1 and self.gpu_num % 2 != 0:
            self.tensor_parallel_size = self.gpu_num - 1
        else:
            self.tensor_parallel_size = self.gpu_num

        self.lora_path = None if "generator_lora_path" not in self._config else self._config["generator_lora_path"]
        self.use_lora = False
        if self.lora_path is not None:
            self.use_lora = True
        self.max_model_len = self._config['generator_max_input_len']

    def generate(
        self,
        input_list: List[str],
        return_raw_output=False,
        return_scores=False,
        **params,
    ):
        from vllm import SamplingParams

        if isinstance(input_list, str):
            input_list = [input_list]

        generation_params = deepcopy(self.generation_params)
        generation_params.update(params)
        if "do_sample" in generation_params:
            do_sample_flag = generation_params.pop("do_sample")
            if not do_sample_flag:
                generation_params["temperature"] = 0
        generation_params["seed"] = self._config["seed"]

        # handle param conflict
        generation_params = resolve_max_tokens(params, generation_params, prioritize_new_tokens=False)

        # fix for llama3
        if "stop" in generation_params:
            generation_params["stop"].append("<|eot_id|>")
            generation_params["include_stop_str_in_output"] = True
        else:
            generation_params["stop"] = ["<|eot_id|>"]

        if return_scores:
            if "logprobs" not in generation_params:
                generation_params["logprobs"] = 100

        sampling_params = SamplingParams(**generation_params)

        if self.use_lora:
            from vllm.lora.request import LoRARequest

            outputs = self.model.generate(
                input_list,
                sampling_params,
                lora_request=LoRARequest("lora_module", 1, self.lora_path),
            )
        else:
            outputs = self.model.generate(input_list, sampling_params)

        if return_raw_output:
            base_output = outputs
        else:
            generated_texts = [output.outputs[0].text for output in outputs]
            base_output = generated_texts
        if return_scores:
            scores = []
            for output in outputs:
                logprobs = output.outputs[0].logprobs
                scores.append([np.exp(list(score_dict.values())[0].logprob) for score_dict in logprobs])
            return base_output, scores
        else:
            return base_output


class HFCausalLMGenerator(BaseGenerator):
    """Class for decoder-only generator, based on hf."""

    def __init__(self, config, model=None):
        super().__init__(config)
        self.model, self.tokenizer = self._load_model(model=model)
        if self.lora_path is not None:
            self.use_lora = True
            self.model.load_adapter(self.lora_path)

    def update_additional_setting(self):
        self.lora_path = None if "generator_lora_path" not in self._config else self._config["generator_lora_path"]
        self.use_lora = False

    def _load_model(self, model=None):
        r"""Load model and tokenizer for generator."""
        if model is None:
            model = AutoModelForCausalLM.from_pretrained(
                self.model_path,
                torch_dtype="auto",
                device_map="auto",
                trust_remote_code=True,
            )
        else:
            model.to(self.device)
        model.eval()
        tokenizer = AutoTokenizer.from_pretrained(self.model_path, trust_remote_code=True)
        if "qwen" not in self.model_name:
            tokenizer.pad_token = tokenizer.eos_token
        tokenizer.padding_side = "left"

        return model, tokenizer

    def add_new_tokens(self, token_embedding_path, token_name_func=lambda idx: f"[ref{idx+1}]"):
        import torch
        del self.model
        self.model = AutoModelForCausalLM.from_pretrained(
            self.model_path,
            trust_remote_code=True,
        )
        # get original embedding weight matrix
        embedding_layer = self.model.get_input_embeddings()
        embedding_weights = embedding_layer.weight
        original_vocab_size, embedding_dim = embedding_weights.shape

        new_tokens_weights = torch.load(token_embedding_path)
        new_tokens_length = new_tokens_weights.shape[0]

        # expand vocabulary
        new_tokens = [token_name_func(idx) for idx in range(new_tokens_length)]
        self.tokenizer.add_tokens(new_tokens)

        # create new embedding matrix
        new_vocab_size = original_vocab_size + new_tokens_length
        new_embedding_weights = torch.zeros(new_vocab_size, embedding_dim)

        # copy original embeddings to the new weights
        new_embedding_weights[:original_vocab_size, :] = embedding_weights

        # append virtual token embeddings to the new weights
        for token, embedding in zip(new_tokens, new_tokens_weights):
            token_id = self.tokenizer.convert_tokens_to_ids(token)
            new_embedding_weights[token_id] = embedding

        # update the embedding table
        # note: we should avoid using the function resize_token_embeddings() because this function will also change the lm_head of the model
        embedding_layer.weight.data = new_embedding_weights
        self.model.eval()
        self.model.cuda()

    def generate(
        self,
        input_list: List[str],
        batch_size=None,
        return_scores=False,
        return_dict=False,
        **params,
    ):
        """Generate batches one by one. The generated content needs to exclude input."""

        if isinstance(input_list, str):
            input_list = [input_list]
        if batch_size is None:
            batch_size = self.batch_size

        generation_params = deepcopy(self.generation_params)
        generation_params.update(params)

        # deal stop params
        stop_sym = None
        if "stop" in generation_params:
            from flashrag.generator.stop_word_criteria import StopWordCriteria

            stop_sym = generation_params.pop("stop")
            stopping_criteria = [
                StopWordCriteria(
                    tokenizer=self.tokenizer,
                    prompts=input_list,
                    stop_words=stop_sym,
                )
            ]
            generation_params["stopping_criteria"] = stopping_criteria

        generation_params = resolve_max_tokens(params, generation_params, prioritize_new_tokens=True)

        # set eos token for llama
        if "llama" in self.model_name.lower():
            extra_eos_tokens = [
                self.tokenizer.eos_token_id,
                self.tokenizer.convert_tokens_to_ids("<|eot_id|>"),
            ]
            if "eos_token_id" in generation_params:
                generation_params["eos_token_id"].extend(extra_eos_tokens)
            else:
                generation_params["eos_token_id"] = extra_eos_tokens

        responses = []
        scores = []
        generated_token_ids = []
        generated_token_logits = []

        import torch
        for idx in trange(0, len(input_list), batch_size, desc="Generation process: "):
            with torch.inference_mode():
                torch.cuda.empty_cache()
                batched_prompts = input_list[idx : idx + batch_size]
                inputs = self.tokenizer(
                    batched_prompts,
                    return_tensors="pt",
                    padding=True,
                    truncation=True,
                    max_length=self.max_input_len,
                ).to(self.model.device)
                outputs = self.model.generate(
                    **inputs,
                    output_scores=True,
                    return_dict_in_generate=True,
                    **generation_params,
                )

                generated_ids = outputs.sequences
                logits = torch.stack(outputs.scores, dim=1).softmax(-1)
                generated_ids = generated_ids[:, inputs["input_ids"].shape[-1] :]
                gen_score = torch.gather(logits, 2, generated_ids[:, :, None]).squeeze(-1).cpu().tolist()
                scores.extend(gen_score)

            # get additinoal info
            if return_dict:
                batch_generated_token_ids = generated_ids.detach().cpu()
                batch_generated_token_logits = (
                    torch.cat(
                        [token_scores.unsqueeze(1) for token_scores in outputs.scores],
                        dim=1,
                    )
                    .detach()
                    .cpu()
                )
                if batch_generated_token_ids.shape[1] < generation_params["max_new_tokens"]:
                    real_batch_size, num_generated_tokens = batch_generated_token_ids.shape
                    padding_length = generation_params["max_new_tokens"] - num_generated_tokens
                    padding_token_ids = torch.zeros(
                        (real_batch_size, padding_length),
                        dtype=batch_generated_token_ids.dtype,
                    ).fill_(self.tokenizer.pad_token_id)
                    padding_token_logits = torch.zeros(
                        (
                            real_batch_size,
                            padding_length,
                            batch_generated_token_logits.shape[-1],
                        ),
                        dtype=batch_generated_token_logits.dtype,
                    )
                    batch_generated_token_ids = torch.cat([batch_generated_token_ids, padding_token_ids], dim=1)
                    batch_generated_token_logits = torch.cat(
                        [batch_generated_token_logits, padding_token_logits],
                        dim=1,
                    )
                generated_token_ids.append(batch_generated_token_ids)
                generated_token_logits.append(batch_generated_token_logits)

            for i, generated_sequence in enumerate(outputs.sequences):
                input_ids = inputs["input_ids"][i]
                text = self.tokenizer.decode(
                    generated_sequence,
                    skip_special_tokens=True,
                    clean_up_tokenization_spaces=False,
                )
                if input_ids is None:
                    prompt_length = 0
                else:
                    prompt_length = len(
                        self.tokenizer.decode(
                            input_ids,
                            skip_special_tokens=True,
                            clean_up_tokenization_spaces=False,
                        )
                    )
                new_text = text[prompt_length:]

                if stop_sym is not None:
                    strip_stopword = True
                    # Find the first occurrence of any stop word
                    lower_stop_index = len(new_text)  # Default to end of text
                    for sym in stop_sym:
                        stop_index = new_text.find(sym)
                        if stop_index != -1:
                            # Adjust stop index based on whether we're stripping the stop word
                            stop_index += 0 if strip_stopword else len(sym)
                            lower_stop_index = min(stop_index, lower_stop_index)

                    # Cut the text at the first stop word found (if any)
                    new_text = new_text[:lower_stop_index]

                responses.append(new_text.strip())

        if return_dict:
            generated_token_ids = torch.cat(generated_token_ids, dim=0)
            generated_token_logits = torch.cat(generated_token_logits, dim=0)
            return {
                "generated_token_ids": generated_token_ids,
                "generated_token_logits": generated_token_logits,
                "responses": responses,
                "scores": scores,
            }

        if return_scores:
            return responses, scores
        else:
            return responses


    def cal_gen_probs(self, prev, next):
        import torch
        input_ids = self.tokenizer.encode(prev, add_special_tokens=False)
        target_ids = self.tokenizer.encode(next, add_special_tokens=False)
        context_ids = input_ids + target_ids
        context_tensor = torch.tensor([context_ids]).to(self.device)
        with torch.inference_mode():
            outputs = self.model(context_tensor)
            logits = outputs.logits
            logits = logits[0, len(input_ids) - 1 : len(context_ids) - 1, :]
            logits = logits.to(torch.float32).detach().cpu()
            # softmax to normalize
            probs = torch.softmax(logits, dim=-1)
            # obtain probs of target_ids
            target_probs = probs[range(len(target_ids)), target_ids].numpy()

        return logits, target_probs


class FastChatGenerator(HFCausalLMGenerator):
    def __init__(self, config, model=None):
        super().__init__(config)

    def _load_model(self, model=None):
        r"""Load model and tokenizer for generator."""

        def get_gpu_memory():
            """Get available memory for each GPU."""
            import torch
            gpu_memory = []
            for gpu_id in range(self.gpu_num):
                with torch.cuda.device(gpu_id):
                    device = torch.cuda.current_device()
                    gpu_properties = torch.cuda.get_device_properties(device)
                    total_memory = gpu_properties.total_memory / (1024**3)
                    allocated_memory = torch.cuda.memory_allocated() / (1024**3)
                    available_memory = total_memory - allocated_memory
                    gpu_memory.append(available_memory)
            return gpu_memory

        if model is None:
            from fastchat.model import load_model

            if "gpu_memory_utilization" not in self._config:
                gpu_memory_utilization = 0.85
            else:
                gpu_memory_utilization = self._config["gpu_memory_utilization"]
            max_gpu_memory = None
            import torch
            self.gpu_num = torch.cuda.device_count()
            if self.gpu_num != 1:
                available_gpu_memory = get_gpu_memory()
                max_gpu_memory = str(int(min(available_gpu_memory) * gpu_memory_utilization)) + "GiB"

            model, tokenizer = load_model(
                self.model_path,
                device="cuda",
                num_gpus=self.gpu_num,
                max_gpu_memory=max_gpu_memory,
                load_8bit=False,
                cpu_offloading=False,
                debug=False,
            )

        else:
            model.cuda()
            tokenizer = AutoTokenizer.from_pretrained(self.model_path, trust_remote_code=True)
        model.eval()

        tokenizer = AutoTokenizer.from_pretrained(self.model_path, trust_remote_code=True)
        if "qwen" not in self.model_name:
            tokenizer.pad_token = tokenizer.eos_token
        tokenizer.padding_side = "left"

        return model, tokenizer<|MERGE_RESOLUTION|>--- conflicted
+++ resolved
@@ -18,7 +18,6 @@
     """`BaseGenerator` is a base object of Generator model."""
 
     def __init__(self, config):
-<<<<<<< HEAD
         self._config = config
         self.update_config()
 
@@ -46,17 +45,6 @@
     
     def update_additional_setting(self):
         pass
-=======
-        self.model_name = config["generator_model"]
-        self.model_path = config["generator_model_path"]
-
-        self.max_input_len = config["generator_max_input_len"]
-        self.batch_size = config["generator_batch_size"]
-        self.device = config["device"]
-        self.gpu_num = config['gpu_num']
-        self.config = config
-        self.generation_params = config["generation_params"]
->>>>>>> 309c7b2e
 
     def generate(self, input_list: list) -> List[str]:
         """Get responses from the generater.
@@ -187,7 +175,6 @@
         super().__init__(config)
         
         from vllm import LLM
-<<<<<<< HEAD
         if self.use_lora:
             self.model = LLM(
                 self.model_path,
@@ -197,43 +184,14 @@
                 max_lora_rank = 64,
                 max_logprobs = 32016,
                 max_model_len = self.max_model_len
-=======
-        if "gpu_memory_utilization" not in config:
-            gpu_memory_utilization = 0.85
-        else:
-            gpu_memory_utilization = config["gpu_memory_utilization"]
-        if self.gpu_num != 1 and self.gpu_num % 2 != 0:
-            tensor_parallel_size = self.gpu_num - 1
-        else:
-            tensor_parallel_size = self.gpu_num
-
-        self.lora_path = None if "generator_lora_path" not in config else config["generator_lora_path"]
-        self.use_lora = False
-        if self.lora_path is not None:
-            self.use_lora = True
-        if self.use_lora:
+            )
+        else:
             self.model = LLM(
                 self.model_path,
-                tensor_parallel_size=tensor_parallel_size,
-                gpu_memory_utilization=gpu_memory_utilization,
-                enable_lora=True,
-                max_lora_rank=64,
-                max_logprobs=130000,
->>>>>>> 309c7b2e
-            )
-        else:
-            self.model = LLM(
-                self.model_path,
-<<<<<<< HEAD
                 tensor_parallel_size = self.tensor_parallel_size,
                 gpu_memory_utilization = self.gpu_memory_utilization,
                 max_logprobs = 32016,
                 max_model_len = self.max_model_len
-=======
-                tensor_parallel_size=tensor_parallel_size,
-                gpu_memory_utilization=gpu_memory_utilization,
-                max_logprobs=130000,
->>>>>>> 309c7b2e
             )
         self.tokenizer = AutoTokenizer.from_pretrained(self.model_path, trust_remote_code=True)
     def update_additional_setting(self):
