# ------------------------------------------------Global Paths------------------------------------------------#
# Paths to various models
model2path:
  e5: "intfloat/e5-base-v2"
  bge: "BAAI/bge-base-en-v1.5"
  contriever: "facebook/contriever"
  llama2-7B-chat: "meta-llama/Llama-2-7b-chat-hf"
  llama2-7B: "meta-llama/Llama-2-7b-hf"
  llama2-13B: "meta-llama/Llama-2-13b-hf"
  llama2-13B-chat: "meta-llama/Llama-2-13b-chat-hf"

# Pooling methods for each embedding model
model2pooling:
  e5: "mean"
  bge: "cls"
  contriever: "mean"
  jina: "mean"
<<<<<<< HEAD
  dpr: cls
=======
  dpr: "pooler"
>>>>>>> 309c7b2e

# Indexes path for retrieval models
method2index:
  e5: ~
  bm25: ~
  contriever: ~
  clip:
    "text": "path/to/text_index"
    "image": "path/to/image_index"

# ------------------------------------------------Environment Settings------------------------------------------------#
# Directory paths for data and outputs
data_dir: "dataset/"
save_dir: "output/"

gpu_id: "0,1,2,3"
dataset_name: "nq" # name of the dataset in data_dir
split: ["test"] # dataset split to load (e.g. train,dev,test)

# Sampling configurations for testing
test_sample_num: ~ # number of samples to test (only work in dev/test split), if None, test all samples
random_sample: False # whether to randomly sample the test samples

# Seed for reproducibility
seed: 2024

# Whether save intermediate data
save_intermediate_data: True
save_note: "experiment"

# -------------------------------------------------Retrieval Settings------------------------------------------------#
# If set the name, the model path will be find in global paths
retrieval_method: "e5" # name or path of the retrieval model.
retrieval_model_path: ~ # path to the retrieval model
index_path: ~ # set automatically if not provided.
<<<<<<< HEAD
multimodal_index_path_dict: ~ # use for multimodal retreiver, example format: {'text': 'path/to/text_index' or None, 'image': 'path/to/image_index' or None}
=======
>>>>>>> 309c7b2e
faiss_gpu: False # whether use gpu to hold index
corpus_path: ~ # path to corpus in '.jsonl' format that store the documents

instruction: ~ # instruction for the retrieval model
retrieval_topk: 5 # number of retrieved documents
retrieval_batch_size: 256 # batch size for retrieval
retrieval_use_fp16: True # whether to use fp16 for retrieval model
retrieval_query_max_length: 128 # max length of the query
save_retrieval_cache: False # whether to save the retrieval cache
use_retrieval_cache: False # whether to use the retrieval cache
retrieval_cache_path: ~ # path to the retrieval cache
retrieval_pooling_method: ~ # set automatically if not provided
bm25_backend: bm25s # pyserini, bm25s
use_sentence_transformer: False

use_reranker: False # whether to use reranker
rerank_model_name: ~ # same as retrieval_method
rerank_model_path: ~ # path to reranker model, path will be automatically find in `model2path`
rerank_pooling_method: ~
rerank_topk: 5 # number of remain documents after reranking
rerank_max_length: 512
rerank_batch_size: 256 # batch size for reranker
rerank_use_fp16: True

# If you want to use multi retrievers, you can set the following parameters
use_multi_retriever: False # whether to use multi retrievers
multi_retriever_setting:
  merge_method: "concat" # support 'concat', 'rrf', 'rerank'
  topk: 5 # final remain documents, only used in 'rrf' and 'rerank' merge
  rerank_model_name: ~
  rerank_model_path: ~
  retriever_list:
    - retrieval_method: "e5"
      retrieval_topk: 5
      index_path: ~
      retrieval_model_path: ~
    - retrieval_method: "bm25"
      retrieval_topk: 5
      index_path: ~
      retrieval_model_path: ~

# -------------------------------------------------Generator Settings------------------------------------------------#
framework: fschat # inference frame work of LLM, supporting: 'hf','vllm','fschat', 'openai'
generator_model: "llama3-8B-instruct" # name or path of the generator model
# setting for openai model, only valid in openai framework
openai_setting:
  api_key: ~
  base_url: ~

generator_model_path: ~
generator_max_input_len: 1024 # max length of the input
generator_batch_size: 4 # batch size for generation, invalid for vllm
generation_params:
  #do_sample: false
  max_tokens: 32
  #temperature: 1.0
  #top_p: 1.0
use_fid: False # whether to use FID, only valid in encoder-decoder model
gpu_memory_utilization: 0.85 # ratio of gpu's memory usage for generator

# -------------------------------------------------Evaluation Settings------------------------------------------------#
# Metrics to evaluate the result
metrics: ["em", "f1", "acc", "precision", "recall", "input_tokens"]
# Specify setting for metric, will be called within certain metrics
metric_setting:
  retrieval_recall_topk: 5
  tokenizer_name: "gpt-4"
save_metric_score: True #　whether to save the metric score into txt file
<|MERGE_RESOLUTION|>--- conflicted
+++ resolved
@@ -15,11 +15,7 @@
   bge: "cls"
   contriever: "mean"
   jina: "mean"
-<<<<<<< HEAD
-  dpr: cls
-=======
   dpr: "pooler"
->>>>>>> 309c7b2e
 
 # Indexes path for retrieval models
 method2index:
@@ -55,10 +51,7 @@
 retrieval_method: "e5" # name or path of the retrieval model.
 retrieval_model_path: ~ # path to the retrieval model
 index_path: ~ # set automatically if not provided.
-<<<<<<< HEAD
 multimodal_index_path_dict: ~ # use for multimodal retreiver, example format: {'text': 'path/to/text_index' or None, 'image': 'path/to/image_index' or None}
-=======
->>>>>>> 309c7b2e
 faiss_gpu: False # whether use gpu to hold index
 corpus_path: ~ # path to corpus in '.jsonl' format that store the documents
 
